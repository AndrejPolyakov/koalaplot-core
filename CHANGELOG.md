# Changelog

All notable changes to this project will be documented in this file.

The format is based on [Keep a Changelog](https://keepachangelog.com/en/1.0.0/), and this project adheres
to [Semantic Versioning](https://semver.org/spec/v2.0.0.html).

<<<<<<< HEAD
## [0.6.2]

### Fixed

- XYGraph wouldn't zoom properly if recomposed with modified axis models.

### Changed

- ZoomRangeLimitDefault applied to Int and Long linear axis models to be consistent with the original
  FloatLinearAxisModel

## [0.6.1]

### Changed

- VerticalBarPlot scales bar width by number of x-axis major ticks when there is only 1 data point.
=======
## [Unreleased]

### Changed
- VerticalBarPlot scales bar width by number of x-axis major ticks when there is only 1 data point.
- Upgrade versions: Kotlin to 2.0.0, coroutines to 1.8.1, compose to 1.6.11, dokka to 1.9.20, detekt to 1.23.6
- 
>>>>>>> f771b74b

## [0.6.0]

### Changed

- Replaced LinearAxisModel (deprecated) with FloatLinearAxisModel
- BulletGraphs can use any linear axis model type

### Fixed

- autoScaleRange throws Exception if provide an empty list
- ArithmeticException if linear axis minimumMajorTickIncrement is less than the range extent.
- publishToMavenLocal on Mac will publish all artifacts, not just iOS

### Added

- StairstepPlot variant that accepts a LineStyle for each y-axis value.
- PieChart variant that takes a labelPositionProvider to allow pluggable label placement algorithms.
- LongLinearAxisModel, DoubleLinearAxisModel, & IntLinearAxisModel
- Ability to place labels inside PieChart slices.

### Removed

- BulletGraph function that deferred to BulletGraphs
- labelWidth from BulletBuilderScope, use BulletGraphScope.labelWidth instead
- io.github.koalaplot.core.xychart.* classes and functions which were deprecated in 0.5.0

## [0.5.4]

### Fixed

- VerticalBarPlot can't be updated (#40, #52)

## [0.5.3]

### Changed

- Update Compose to version 1.6.0

## [0.5.2]

### Changed

- Update Compose to version 1.6.0-beta01.
- Update Kotlin to version 1.9.22

## [0.5.1]

### Fixed

- @Deprecated ReplaceWith using incorrect replacement names

## [0.5.0]

### Changed

- Update to Compose version 1.6.0-alpha01
- Update Kotlin version to 1.9.21
- Moved package for AreaStyle, LineStyle, Point, DefaultPoint, and KoalaPlotTheme
- Line/Area chart scaling applied to paths instead of canvas so PathEffects scale the same as drawing on an unscaled
  Canvas
- Deprecated XYChart and renamed to XYGraph - behavior and breaking changes introduced into XYGraph (see below)
- Deprecated LineChart, StairStepChart, and StackedAreaChart and renamed to LinePlot, StairStepPlot, and AreaPlot
- Separated variants of VerticalBarChart, depending on grouping or stacking, into GroupedVerticalBarPlot,
  VerticalBarPlot, and StackedVerticalBarPlot
- Area plots no longer require LineStyle to be non-null
- Separate AreaPlot from LinePlot to simplify null/not-null requirements on parameters to LinePlot
- X and Y-axis titles in XYGraph fill entire width/height of plot so user can choose to align content along the axis
  rather than centered-only. Consequently, default behavior is for titles to be "start" positioned instead of centered.

### Added

- wasm target
- Polar/Radar/Spider plots
- Annotations for XY Charts
- More helper functions for auto scaling axis ranges
- VerticalBarPlot overload for single series taking list of x-axis values and y-axis Floats.
- Vertical bar plot builder DSLs

### Fixed

- LinearAxisModel adding 2 extra minor ticks overlapping the first and last major ticks
- XYGraph width calculation to consume more of the available space

## [0.4.0]

### Changed

- Update Compose version to 1.5.1
- Update Kotlin version to 1.9.10
- Update Kotlin Coroutines to version 1.7.3
- Update Detekt to version 1.23.1
- Update Android Gradle plugin to 8.1.1
- Upgrade Gradle to 8.3

### Added

- forceCenteredPie parameter to PieChart that always places the pie in the center of the component, adjusting its size
  as needed to accommodate the labels.
- Support for ios
- Step chart
- Support for rotating x-axis and y-axis labels on XYCharts
- panZoomEnabled XYChart option that can be used to disable pan/zoom functionality
- Animation for line charts
- Area option for line charts
- Stacked area chart

### Fixed

- Vertical bar chart crash when only 1 data element in the series
- generateHueColorPalette generating 1 extra color and causing exception when number of colors is 0
- XYChart crashes if graph size is computed to be < 0
- BulletGraph reanimating unnecessarily

## [0.3.0]

### Added

- Pie slice gap setting

### Changed

- Update Compose version to 1.3.1
- Update Kotlin version to 1.8.10
- Update Android plugin version to 7.4.2
- Update Android compileSdk and targetSdk versions to 33
- Migrate to Material 3
- CategoryAxisModel.computeOffset will throw an IllegalArgumentException instead of returning NaN if an invalid
  category value is provided.

### Fixed

- Avoid compose Exception and subsequent application crash when using a border on a pie slice
- Crash when pie chart values are all zeros
- Crash when ColumnLegend was not provided symbol, label, and value Composables for every entry.

## [0.2.1]

### Fixed

- Add anti-alias option to default pie slice, which when false avoids visual artifacts appearing between adjacent
  slices.

## [0.2.0]

### Added

- maxPieDiameter parameter to the PieChart Composable

### Changed

- HoverableElementArea sets its size based on contained content rather than filling its parent
- Improve Bullet axis auto range implementation
- PieChart to use a StraightLineConnector as the default labelConnector instead of none
- StraightLineConnector and BezierLabelConnector to use a default color of the Material theme's onBackground instead of
  black

### Fixed

- Ensure List<Float>.autoScaleRange() works if receiver's min & max values are equal or zero.
- LinearAxisModel tick value calculation due to precision causing tick values to be duplicated and skipped

## [0.1.2]

- Fix BulletGraph auto axis range calculation so min and max of range cannot be equal
- Fix rendering of feature bar when axis range does not start at 0

## [0.1.1]

- Fixed bug in BulletGraph where a height of 0 would cause an exception due to trying to set a negative height
  constraint
- Fix pie chart size calculation that caused clipping of pie or labels in some circumstances
- Fix pie slice not showing when slice is a full circle
- Fix pie chart infinite measuring loop

## [0.1.0] - 2022-08-23

### Added

- pie chart
- line chart
- vertical bar chart
- bullet graph<|MERGE_RESOLUTION|>--- conflicted
+++ resolved
@@ -5,7 +5,12 @@
 The format is based on [Keep a Changelog](https://keepachangelog.com/en/1.0.0/), and this project adheres
 to [Semantic Versioning](https://semver.org/spec/v2.0.0.html).
 
-<<<<<<< HEAD
+## [Unreleased]
+
+### Changed
+
+- Upgrade versions: Kotlin to 2.0.0, coroutines to 1.8.1, compose to 1.6.11, dokka to 1.9.20, detekt to 1.23.6
+
 ## [0.6.2]
 
 ### Fixed
@@ -22,14 +27,6 @@
 ### Changed
 
 - VerticalBarPlot scales bar width by number of x-axis major ticks when there is only 1 data point.
-=======
-## [Unreleased]
-
-### Changed
-- VerticalBarPlot scales bar width by number of x-axis major ticks when there is only 1 data point.
-- Upgrade versions: Kotlin to 2.0.0, coroutines to 1.8.1, compose to 1.6.11, dokka to 1.9.20, detekt to 1.23.6
-- 
->>>>>>> f771b74b
 
 ## [0.6.0]
 
